"""
Provides rolling statistical moments and related descriptive
statistics implemented in Cython
"""
from __future__ import division

from functools import wraps

from numpy import NaN
import numpy as np

<<<<<<< HEAD
from pandas.core.api import DataFrame, Series, notnull
import pandas.algos as algos
=======
from pandas.core.api import DataFrame, Series, notnull, Panel
import pandas.lib as lib
import pandas.core.common as com
>>>>>>> 52aad441

from pandas.util.decorators import Substitution, Appender

__all__ = ['rolling_count', 'rolling_max', 'rolling_min',
           'rolling_sum', 'rolling_mean', 'rolling_std', 'rolling_cov',
           'rolling_corr', 'rolling_var', 'rolling_skew', 'rolling_kurt',
           'rolling_quantile', 'rolling_median', 'rolling_apply',
           'rolling_corr_pairwise', 'rolling_window',
           'ewma', 'ewmvar', 'ewmstd', 'ewmvol', 'ewmcorr', 'ewmcov',
           'expanding_count', 'expanding_max', 'expanding_min',
           'expanding_sum', 'expanding_mean', 'expanding_std',
           'expanding_cov', 'expanding_corr', 'expanding_var',
           'expanding_skew', 'expanding_kurt', 'expanding_quantile',
           'expanding_median', 'expanding_apply', 'expanding_corr_pairwise']

#------------------------------------------------------------------------------
# Docs

_doc_template = """
%s

Parameters
----------
%s
window : Number of observations used for calculating statistic
min_periods : int
    Minimum number of observations in window required to have a value
freq : None or string alias / date offset object, default=None
    Frequency to conform to before computing statistic
    time_rule is a legacy alias for freq

Returns
-------
%s
"""


_ewm_doc = r"""%s

Parameters
----------
%s
com : float. optional
    Center of mass: \alpha = com / (1 + com),
span : float, optional
    Specify decay in terms of span, \alpha = 2 / (span + 1)
min_periods : int, default 0
    Number of observations in sample to require (only affects
    beginning)
freq : None or string alias / date offset object, default=None
    Frequency to conform to before computing statistic
    time_rule is a legacy alias for freq
adjust : boolean, default True
    Divide by decaying adjustment factor in beginning periods to account for
    imbalance in relative weightings (viewing EWMA as a moving average)

%s
Notes
-----
Either center of mass or span must be specified

EWMA is sometimes specified using a "span" parameter s, we have have that the
decay parameter \alpha is related to the span as
:math:`\alpha = 1 - 2 / (s + 1) = c / (1 + c)`

where c is the center of mass. Given a span, the associated center of mass is
:math:`c = (s - 1) / 2`

So a "20-day EWMA" would have center 9.5.

Returns
-------
y : type of input argument
"""


_expanding_doc = """
%s

Parameters
----------
%s
min_periods : int
    Minimum number of observations in window required to have a value
freq : None or string alias / date offset object, default=None
    Frequency to conform to before computing statistic

Returns
-------
%s
"""


_type_of_input = "y : type of input argument"

_flex_retval = """y : type depends on inputs
    DataFrame / DataFrame -> DataFrame (matches on columns)
    DataFrame / Series -> Computes result for each column
    Series / Series -> Series"""

_unary_arg = "arg : Series, DataFrame"

_binary_arg_flex = """arg1 : Series, DataFrame, or ndarray
arg2 : Series, DataFrame, or ndarray"""

_binary_arg = """arg1 : Series, DataFrame, or ndarray
arg2 : Series, DataFrame, or ndarray"""

_bias_doc = r"""bias : boolean, default False
    Use a standard estimation bias correction
"""


def rolling_count(arg, window, freq=None, center=False, time_rule=None):
    """
    Rolling count of number of non-NaN observations inside provided window.

    Parameters
    ----------
    arg :  DataFrame or numpy ndarray-like
    window : Number of observations used for calculating statistic
    freq : None or string alias / date offset object, default=None
        Frequency to conform to before computing statistic
    center : boolean, default False
        Whether the label should correspond with center of window

    Returns
    -------
    rolling_count : type of caller
    """
    arg = _conv_timerule(arg, freq, time_rule)
    window = min(window, len(arg))

    return_hook, values = _process_data_structure(arg, kill_inf=False)

    converted = np.isfinite(values).astype(float)
    result = rolling_sum(converted, window, min_periods=1,
                         center=center) # already converted

    # putmask here?
    result[np.isnan(result)] = 0

    return return_hook(result)


@Substitution("Unbiased moving covariance", _binary_arg_flex, _flex_retval)
@Appender(_doc_template)
def rolling_cov(arg1, arg2, window, min_periods=None, freq=None,
                center=False, time_rule=None):
    arg1 = _conv_timerule(arg1, freq, time_rule)
    arg2 = _conv_timerule(arg2, freq, time_rule)
    window = min(window, len(arg1), len(arg2))
    def _get_cov(X, Y):
        mean = lambda x: rolling_mean(x, window, min_periods)
        count = rolling_count(X + Y, window)
        bias_adj = count / (count - 1)
        return (mean(X * Y) - mean(X) * mean(Y)) * bias_adj
    rs = _flex_binary_moment(arg1, arg2, _get_cov)
    if center:
        if isinstance(rs, (Series, DataFrame, Panel)):
            rs = rs.shift(-int((window + 1) / 2.))
        else:
            offset = int((window + 1) / 2.)
            rs[:-offset] = rs[offset:]
            rs[-offset:] = np.nan
    return rs

@Substitution("Moving sample correlation", _binary_arg_flex, _flex_retval)
@Appender(_doc_template)
def rolling_corr(arg1, arg2, window, min_periods=None, freq=None,
                 center=False, time_rule=None):
    def _get_corr(a, b):
        num = rolling_cov(a, b, window, min_periods, freq=freq,
                          center=center, time_rule=time_rule)
        den = (rolling_std(a, window, min_periods, freq=freq,
                           center=center, time_rule=time_rule) *
                rolling_std(b, window, min_periods, freq=freq,
                            center=center, time_rule=time_rule))
        return num / den
    return _flex_binary_moment(arg1, arg2, _get_corr)


def _flex_binary_moment(arg1, arg2, f):
    if isinstance(arg1, np.ndarray) and isinstance(arg2, np.ndarray):
        X, Y = _prep_binary(arg1, arg2)
        return f(X, Y)
    elif isinstance(arg1, DataFrame):
        results = {}
        if isinstance(arg2, DataFrame):
            X, Y = arg1.align(arg2, join='outer')
            X = X + 0 * Y
            Y = Y + 0 * X
            res_columns = arg1.columns.union(arg2.columns)
            for col in res_columns:
                if col in X and col in Y:
                    results[col] = f(X[col], Y[col])
        else:
            res_columns = arg1.columns
            X, Y = arg1.align(arg2, axis=0, join='outer')
            results = {}

            for col in res_columns:
                results[col] = f(X[col], Y)

        return DataFrame(results, index=X.index, columns=res_columns)
    else:
        return _flex_binary_moment(arg2, arg1, f)


def rolling_corr_pairwise(df, window, min_periods=None):
    """
    Computes pairwise rolling correlation matrices as Panel whose items are
    dates

    Parameters
    ----------
    df : DataFrame
    window : int
    min_periods : int, default None

    Returns
    -------
    correls : Panel
    """
    from pandas import Panel
    from collections import defaultdict

    all_results = defaultdict(dict)

    for i, k1 in enumerate(df.columns):
        for k2 in df.columns[i:]:
            corr = rolling_corr(df[k1], df[k2], window,
                                min_periods=min_periods)
            all_results[k1][k2] = corr
            all_results[k2][k1] = corr

    return Panel.from_dict(all_results).swapaxes('items', 'major')


def _rolling_moment(arg, window, func, minp, axis=0, freq=None,
                    center=False, time_rule=None, **kwargs):
    """
    Rolling statistical measure using supplied function. Designed to be
    used with passed-in Cython array-based functions.

    Parameters
    ----------
    arg :  DataFrame or numpy ndarray-like
    window : Number of observations used for calculating statistic
    func : Cython function to compute rolling statistic on raw series
    minp : int
        Minimum number of observations required to have a value
    axis : int, default 0
    freq : None or string alias / date offset object, default=None
        Frequency to conform to before computing statistic
    center : boolean, default False
        Whether the label should correspond with center of window

    Returns
    -------
    y : type of input
    """
    arg = _conv_timerule(arg, freq, time_rule)
    calc = lambda x: func(x, window, minp=minp, **kwargs)
    return_hook, values = _process_data_structure(arg)
    # actually calculate the moment. Faster way to do this?
    result = np.apply_along_axis(calc, axis, values)

    rs = return_hook(result)
    if center:
        rs = _center_window(rs, window, axis)
    return rs

def _center_window(rs, window, axis):
    offset = int((window - 1) / 2.)
    if isinstance(rs, (Series, DataFrame, Panel)):
        rs = rs.shift(-offset, axis=axis)
    else:
        rs_indexer = [slice(None)] * rs.ndim
        rs_indexer[axis] = slice(None, -offset)

        lead_indexer = [slice(None)] * rs.ndim
        lead_indexer[axis] = slice(offset, None)

        na_indexer = [slice(None)] * rs.ndim
        na_indexer[axis] = slice(-offset, None)

        rs[rs_indexer] = rs[lead_indexer]
        rs[na_indexer] = np.nan
    return rs

def _process_data_structure(arg, kill_inf=True):
    if isinstance(arg, DataFrame):
        return_hook = lambda v: type(arg)(v, index=arg.index,
                                          columns=arg.columns)
        values = arg.values
    elif isinstance(arg, Series):
        values = arg.values
        return_hook = lambda v: Series(v, arg.index)
    else:
        return_hook = lambda v: v
        values = arg

    if not issubclass(values.dtype.type, float):
        values = values.astype(float)

    if kill_inf:
        values = values.copy()
        values[np.isinf(values)] = np.NaN

    return return_hook, values

#------------------------------------------------------------------------------
# Exponential moving moments


def _get_center_of_mass(com, span):
    if span is not None:
        if com is not None:
            raise Exception("com and span are mutually exclusive")

        # convert span to center of mass
        com = (span - 1) / 2.

    elif com is None:
        raise Exception("Must pass either com or span")

    return float(com)


@Substitution("Exponentially-weighted moving average", _unary_arg, "")
@Appender(_ewm_doc)
def ewma(arg, com=None, span=None, min_periods=0, freq=None, time_rule=None,
         adjust=True):
    com = _get_center_of_mass(com, span)
    arg = _conv_timerule(arg, freq, time_rule)

    def _ewma(v):
        result = algos.ewma(v, com, int(adjust))
        first_index = _first_valid_index(v)
        result[first_index : first_index + min_periods] = NaN
        return result

    return_hook, values = _process_data_structure(arg)
    output = np.apply_along_axis(_ewma, 0, values)
    return return_hook(output)


def _first_valid_index(arr):
    # argmax scans from left
    return notnull(arr).argmax() if len(arr) else 0


@Substitution("Exponentially-weighted moving variance", _unary_arg, _bias_doc)
@Appender(_ewm_doc)
def ewmvar(arg, com=None, span=None, min_periods=0, bias=False,
           freq=None, time_rule=None):
    com = _get_center_of_mass(com, span)
    arg = _conv_timerule(arg, freq, time_rule)
    moment2nd = ewma(arg * arg, com=com, min_periods=min_periods)
    moment1st = ewma(arg, com=com, min_periods=min_periods)

    result = moment2nd - moment1st ** 2
    if not bias:
        result *= (1.0 + 2.0 * com) / (2.0 * com)

    return result


@Substitution("Exponentially-weighted moving std", _unary_arg, _bias_doc)
@Appender(_ewm_doc)
def ewmstd(arg, com=None, span=None, min_periods=0, bias=False,
           time_rule=None):
    result = ewmvar(arg, com=com, span=span, time_rule=time_rule,
                    min_periods=min_periods, bias=bias)
    return _zsqrt(result)

ewmvol = ewmstd


@Substitution("Exponentially-weighted moving covariance", _binary_arg, "")
@Appender(_ewm_doc)
def ewmcov(arg1, arg2, com=None, span=None, min_periods=0, bias=False,
           freq=None, time_rule=None):
    X, Y = _prep_binary(arg1, arg2)

    X = _conv_timerule(X, freq, time_rule)
    Y = _conv_timerule(Y, freq, time_rule)

    mean = lambda x: ewma(x, com=com, span=span, min_periods=min_periods)

    result = (mean(X * Y) - mean(X) * mean(Y))
    com = _get_center_of_mass(com, span)
    if not bias:
        result *= (1.0 + 2.0 * com) / (2.0 * com)

    return result


@Substitution("Exponentially-weighted moving " "correlation", _binary_arg, "")
@Appender(_ewm_doc)
def ewmcorr(arg1, arg2, com=None, span=None, min_periods=0,
            freq=None, time_rule=None):
    X, Y = _prep_binary(arg1, arg2)

    X = _conv_timerule(X, freq, time_rule)
    Y = _conv_timerule(Y, freq, time_rule)

    mean = lambda x: ewma(x, com=com, span=span, min_periods=min_periods)
    var = lambda x: ewmvar(x, com=com, span=span, min_periods=min_periods,
                           bias=True)
    return (mean(X * Y) - mean(X) * mean(Y)) / _zsqrt(var(X) * var(Y))


def _zsqrt(x):
    result = np.sqrt(x)
    mask = x < 0

    if isinstance(x, DataFrame):
        if mask.values.any():
            result[mask] = 0
    else:
        if mask.any():
            result[mask] = 0

    return result


def _prep_binary(arg1, arg2):
    if not isinstance(arg2, type(arg1)):
        raise Exception('Input arrays must be of the same type!')

    # mask out values, this also makes a common index...
    X = arg1 + 0 * arg2
    Y = arg2 + 0 * arg1

    return X, Y

#----------------------------------------------------------------------
# Python interface to Cython functions


def _conv_timerule(arg, freq, time_rule):
    if time_rule is not None:
        import warnings
        warnings.warn("time_rule argument is deprecated, replace with freq",
                       FutureWarning)

        freq = time_rule

    types = (DataFrame, Series)
    if freq is not None and isinstance(arg, types):
        # Conform to whatever frequency needed.
        arg = arg.resample(freq)

    return arg


def _require_min_periods(p):
    def _check_func(minp, window):
        if minp is None:
            return window
        else:
            return max(p, minp)
    return _check_func


def _use_window(minp, window):
    if minp is None:
        return window
    else:
        return minp


def _rolling_func(func, desc, check_minp=_use_window):
    @Substitution(desc, _unary_arg, _type_of_input)
    @Appender(_doc_template)
    @wraps(func)
    def f(arg, window, min_periods=None, freq=None, center=False,
          time_rule=None, **kwargs):
        def call_cython(arg, window, minp, **kwds):
            minp = check_minp(minp, window)
            return func(arg, window, minp, **kwds)
        return _rolling_moment(arg, window, call_cython, min_periods,
                               freq=freq, center=center,
                               time_rule=time_rule, **kwargs)

    return f

rolling_max = _rolling_func(algos.roll_max2, 'Moving maximum')
rolling_min = _rolling_func(algos.roll_min2, 'Moving minimum')
rolling_sum = _rolling_func(algos.roll_sum, 'Moving sum')
rolling_mean = _rolling_func(algos.roll_mean, 'Moving mean')
rolling_median = _rolling_func(algos.roll_median_cython, 'Moving median')

_ts_std = lambda *a, **kw: _zsqrt(algos.roll_var(*a, **kw))
rolling_std = _rolling_func(_ts_std, 'Unbiased moving standard deviation',
                            check_minp=_require_min_periods(1))
rolling_var = _rolling_func(algos.roll_var, 'Unbiased moving variance',
                            check_minp=_require_min_periods(1))
rolling_skew = _rolling_func(algos.roll_skew, 'Unbiased moving skewness',
                             check_minp=_require_min_periods(3))
rolling_kurt = _rolling_func(algos.roll_kurt, 'Unbiased moving kurtosis',
                             check_minp=_require_min_periods(4))


def rolling_quantile(arg, window, quantile, min_periods=None, freq=None,
                     center=False, time_rule=None):
    """Moving quantile

    Parameters
    ----------
    arg : Series, DataFrame
    window : Number of observations used for calculating statistic
    quantile : 0 <= quantile <= 1
    min_periods : int
        Minimum number of observations in window required to have a value
    freq : None or string alias / date offset object, default=None
        Frequency to conform to before computing statistic
    center : boolean, default False
        Whether the label should correspond with center of window

    Returns
    -------
    y : type of input argument
    """

    def call_cython(arg, window, minp):
        minp = _use_window(minp, window)
        return algos.roll_quantile(arg, window, minp, quantile)
    return _rolling_moment(arg, window, call_cython, min_periods,
                           freq=freq, center=center, time_rule=time_rule)


def rolling_apply(arg, window, func, min_periods=None, freq=None,
                  center=False, time_rule=None):
    """Generic moving function application

    Parameters
    ----------
    arg : Series, DataFrame
    window : Number of observations used for calculating statistic
    func : function
        Must produce a single value from an ndarray input
    min_periods : int
        Minimum number of observations in window required to have a value
    freq : None or string alias / date offset object, default=None
        Frequency to conform to before computing statistic
    center : boolean, default False
        Whether the label should correspond with center of window

    Returns
    -------
    y : type of input argument
    """
    def call_cython(arg, window, minp):
        minp = _use_window(minp, window)
        return algos.roll_generic(arg, window, minp, func)
    return _rolling_moment(arg, window, call_cython, min_periods,
                           freq=freq, center=center, time_rule=time_rule)

def rolling_window(arg, window=None, win_type=None, min_periods=None,
                   freq=None, center=False, mean=True, time_rule=None,
                   axis=0, **kwargs):
    """
    Applies a centered moving window of type ``window_type`` and size ``window``
    on the data.

    Parameters
    ----------
    arg : Series, DataFrame
    window : int or ndarray
        Filtering window specification. If the window is an integer, then it is
        treated as the window length and win_type is required
    win_type : str, default None
        Window type (see Notes)
    min_periods : int
        Minimum number of observations in window required to have a value.
    freq : None or string alias / date offset object, default=None
        Frequency to conform to before computing statistic
    center : boolean, default False
        Whether the label should correspond with center of window
    mean : boolean, default True
        If True computes weighted mean, else weighted sum

    Returns
    -------
    y : type of input argument

    Notes
    -----
    The recognized window types are:

    * ``boxcar``
    * ``triang``
    * ``blackman``
    * ``hamming``
    * ``bartlett``
    * ``parzen``
    * ``bohman``
    * ``blackmanharris``
    * ``nuttall``
    * ``barthann``
    * ``kaiser`` (needs beta)
    * ``gaussian`` (needs std)
    * ``general_gaussian`` (needs power, width)
    * ``slepian`` (needs width).
    """
    if isinstance(window, (list, tuple, np.ndarray)):
        if win_type is not None:
            raise ValueError(('Do not specify window type if using custom '
                              'weights'))
        window = com._asarray_tuplesafe(window).astype(float)
    elif com.is_integer(window): #window size
        if win_type is None:
            raise ValueError('Must specify window type')
        try:
            import scipy.signal as sig
        except ImportError:
            raise ImportError('Please install scipy to generate window weight')
        win_type = _validate_win_type(win_type, kwargs) # may pop from kwargs
        window = sig.get_window(win_type, window).astype(float)
    else:
        raise ValueError('Invalid window %s' % str(window))

    minp = _use_window(min_periods, len(window))

    arg = _conv_timerule(arg, freq, time_rule)
    return_hook, values = _process_data_structure(arg)

    f = lambda x: lib.roll_window(x, window, minp, avg=mean)
    result = np.apply_along_axis(f, axis, values)

    rs = return_hook(result)
    if center:
        rs = _center_window(rs, len(window), axis)
    return rs

def _validate_win_type(win_type, kwargs):
    # may pop from kwargs
    arg_map = {'kaiser' : ['beta'],
               'gaussian' : ['std'],
               'general_gaussian' : ['power', 'width'],
               'slepian' : ['width']}
    if win_type in arg_map:
        return tuple([win_type] +
                     _pop_args(win_type, arg_map[win_type], kwargs))
    return win_type

def _pop_args(win_type, arg_names, kwargs):
    msg = '%s window requires %%s' % win_type
    all_args = []
    for n in arg_names:
        if n not in kwargs:
            raise ValueError(msg % n)
        all_args.append(kwargs.pop(n))
    return all_args


def _expanding_func(func, desc, check_minp=_use_window):
    @Substitution(desc, _unary_arg, _type_of_input)
    @Appender(_expanding_doc)
    @wraps(func)
    def f(arg, min_periods=1, freq=None, center=False, time_rule=None,
          **kwargs):
        window = len(arg)

        def call_cython(arg, window, minp, **kwds):
            minp = check_minp(minp, window)
            return func(arg, window, minp, **kwds)
        return _rolling_moment(arg, window, call_cython, min_periods,
                               freq=freq, center=center,
                               time_rule=time_rule, **kwargs)

    return f

expanding_max = _expanding_func(algos.roll_max2, 'Expanding maximum')
expanding_min = _expanding_func(algos.roll_min2, 'Expanding minimum')
expanding_sum = _expanding_func(algos.roll_sum, 'Expanding sum')
expanding_mean = _expanding_func(algos.roll_mean, 'Expanding mean')
expanding_median = _expanding_func(algos.roll_median_cython, 'Expanding median')

expanding_std = _expanding_func(_ts_std,
                                'Unbiased expanding standard deviation',
                                check_minp=_require_min_periods(2))
expanding_var = _expanding_func(algos.roll_var, 'Unbiased expanding variance',
                            check_minp=_require_min_periods(2))
expanding_skew = _expanding_func(algos.roll_skew, 'Unbiased expanding skewness',
                             check_minp=_require_min_periods(3))
expanding_kurt = _expanding_func(algos.roll_kurt, 'Unbiased expanding kurtosis',
                             check_minp=_require_min_periods(4))


def expanding_count(arg, freq=None, center=False, time_rule=None):
    """
    Expanding count of number of non-NaN observations.

    Parameters
    ----------
    arg :  DataFrame or numpy ndarray-like
    freq : None or string alias / date offset object, default=None
        Frequency to conform to before computing statistic
    center : boolean, default False
        Whether the label should correspond with center of window

    Returns
    -------
    expanding_count : type of caller
    """
    return rolling_count(arg, len(arg), freq=freq, center=center,
                         time_rule=time_rule)


def expanding_quantile(arg, quantile, min_periods=1, freq=None,
                       center=False, time_rule=None):
    """Expanding quantile

    Parameters
    ----------
    arg : Series, DataFrame
    quantile : 0 <= quantile <= 1
    min_periods : int
        Minimum number of observations in window required to have a value
    freq : None or string alias / date offset object, default=None
        Frequency to conform to before computing statistic
    center : boolean, default False
        Whether the label should correspond with center of window

    Returns
    -------
    y : type of input argument
    """
    return rolling_quantile(arg, len(arg), quantile, min_periods=min_periods,
                            freq=freq, center=center, time_rule=time_rule)


@Substitution("Unbiased expanding covariance", _binary_arg_flex, _flex_retval)
@Appender(_expanding_doc)
def expanding_cov(arg1, arg2, min_periods=1, freq=None, center=False,
                  time_rule=None):
    window = max(len(arg1), len(arg2))
    return rolling_cov(arg1, arg2, window,
                       min_periods=min_periods, freq=freq,
                       center=center, time_rule=time_rule)


@Substitution("Expanding sample correlation", _binary_arg_flex, _flex_retval)
@Appender(_expanding_doc)
def expanding_corr(arg1, arg2, min_periods=1, freq=None, center=False,
                   time_rule=None):
    window = max(len(arg1), len(arg2))
    return rolling_corr(arg1, arg2, window,
                        min_periods=min_periods,
                        freq=freq, center=center, time_rule=time_rule)


def expanding_corr_pairwise(df, min_periods=1):
    """
    Computes pairwise expanding correlation matrices as Panel whose items are
    dates

    Parameters
    ----------
    df : DataFrame
    min_periods : int, default 1

    Returns
    -------
    correls : Panel
    """

    window = len(df)

    return rolling_corr_pairwise(df, window, min_periods=min_periods)


def expanding_apply(arg, func, min_periods=1, freq=None, center=False,
                    time_rule=None):
    """Generic expanding function application

    Parameters
    ----------
    arg : Series, DataFrame
    func : function
        Must produce a single value from an ndarray input
    min_periods : int
        Minimum number of observations in window required to have a value
    freq : None or string alias / date offset object, default=None
        Frequency to conform to before computing statistic
    center : boolean, default False
        Whether the label should correspond with center of window

    Returns
    -------
    y : type of input argument
    """
    window = len(arg)
    return rolling_apply(arg, window, func, min_periods=min_periods, freq=freq,
                         center=center, time_rule=time_rule)<|MERGE_RESOLUTION|>--- conflicted
+++ resolved
@@ -9,14 +9,9 @@
 from numpy import NaN
 import numpy as np
 
-<<<<<<< HEAD
-from pandas.core.api import DataFrame, Series, notnull
+from pandas.core.api import DataFrame, Series, Panel, notnull
 import pandas.algos as algos
-=======
-from pandas.core.api import DataFrame, Series, notnull, Panel
-import pandas.lib as lib
 import pandas.core.common as com
->>>>>>> 52aad441
 
 from pandas.util.decorators import Substitution, Appender
 
@@ -647,7 +642,7 @@
     arg = _conv_timerule(arg, freq, time_rule)
     return_hook, values = _process_data_structure(arg)
 
-    f = lambda x: lib.roll_window(x, window, minp, avg=mean)
+    f = lambda x: algos.roll_window(x, window, minp, avg=mean)
     result = np.apply_along_axis(f, axis, values)
 
     rs = return_hook(result)
