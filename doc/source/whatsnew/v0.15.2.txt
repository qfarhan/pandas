--- conflicted
+++ resolved
@@ -73,11 +73,8 @@
 - ``Timedelta`` arithmetic returns ``NotImplemented`` in unknown cases, allowing extensions by custom classes (:issue:`8813`).
 - ``Timedelta`` now supports arithemtic with ``numpy.ndarray`` objects of the appropriate dtype (numpy 1.8 or newer only) (:issue:`8884`).
 - Added ``Timedelta.to_timedelta64`` method to the public API (:issue:`8884`).
-<<<<<<< HEAD
 - Added ``gbq.generate_bq_schema`` function to the gbq module (:issue:`8325`).
-=======
 - ``Series`` now works with map objects the same way as generators (:issue:`8909`).
->>>>>>> 4661525c
 
 .. _whatsnew_0152.performance:
 
